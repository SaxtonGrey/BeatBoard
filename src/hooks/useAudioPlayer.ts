--- conflicted
+++ resolved
@@ -37,51 +37,23 @@
       }));
     };
 
-<<<<<<< HEAD
-    const handleLoadStart = () => {
-      console.log("Audio loading started");
-    };
-
-    const handleCanPlay = () => {
-      console.log("Audio can start playing");
-    };
-
     audio.addEventListener("timeupdate", updateTime);
     audio.addEventListener("ended", handleEnded);
     audio.addEventListener("error", handleError);
-    audio.addEventListener("loadstart", handleLoadStart);
-    audio.addEventListener("canplay", handleCanPlay);
-=======
-    audio.addEventListener("timeupdate", updateTime);
-    audio.addEventListener("ended", handleEnded);
-    audio.addEventListener("error", handleError);
->>>>>>> 7774e8f5
 
     return () => {
       audio.removeEventListener("timeupdate", updateTime);
       audio.removeEventListener("ended", handleEnded);
       audio.removeEventListener("error", handleError);
-<<<<<<< HEAD
-      audio.removeEventListener("loadstart", handleLoadStart);
-      audio.removeEventListener("canplay", handleCanPlay);
-=======
->>>>>>> 7774e8f5
     };
   }, [playbackState.currentSong]);
 
   const playSong = (song: Song) => {
     // Check if the song has a valid preview URL
     if (!song.previewUrl || song.previewUrl.trim() === "") {
-<<<<<<< HEAD
-      console.warn(
-        `No preview URL available for "${song.title}" by ${song.artist}`
+      alert(
+        `Sorry, no preview is available for "${song.title}" by ${song.artist}. This is a demo version of the music gallery.`
       );
-      alert(
-        `Sorry, no preview is available for "${song.title}" by ${song.artist}`
-      );
-=======
-      alert(`Sorry, no preview is available for "${song.title}" by ${song.artist}. This is a demo version of the music gallery.`);
->>>>>>> 7774e8f5
       return;
     }
 
@@ -96,51 +68,28 @@
         audio.pause();
         setPlaybackState((prev) => ({ ...prev, isPlaying: false }));
       } else {
-<<<<<<< HEAD
-        // Validate the source before playing
-        if (audio.src && audio.src !== song.previewUrl) {
-          audio.src = song.previewUrl;
-        }
-
         audio.play().catch((error) => {
           console.error("Error playing audio:", error);
           alert(
-            `Unable to play "${song.title}". The preview may not be available.`
+            `Unable to play "${song.title}". This may be a demo audio file that's not available.`
           );
           setPlaybackState((prev) => ({ ...prev, isPlaying: false }));
         });
 
-=======
-        audio.play().catch((error) => {
-          console.error("Error playing audio:", error);
-          alert(`Unable to play "${song.title}". This may be a demo audio file that's not available.`);
-          setPlaybackState((prev) => ({ ...prev, isPlaying: false }));
-        });
-        
->>>>>>> 7774e8f5
         setPlaybackState((prev) => ({ ...prev, isPlaying: true }));
       }
     } else {
       // New song - set source and play
       audio.src = song.previewUrl;
       audio.volume = playbackState.volume;
-<<<<<<< HEAD
 
       audio.play().catch((error) => {
         console.error("Error playing new song:", error);
         alert(
-          `Unable to play "${song.title}". The preview may not be available.`
+          `Unable to play "${song.title}". This may be a demo audio file that's not available.`
         );
         setPlaybackState((prev) => ({
           ...prev,
-=======
-      
-      audio.play().catch((error) => {
-        console.error("Error playing new song:", error);
-        alert(`Unable to play "${song.title}". This may be a demo audio file that's not available.`);
-        setPlaybackState((prev) => ({ 
-          ...prev, 
->>>>>>> 7774e8f5
           currentSong: song,
           isPlaying: false,
           currentTime: 0,
