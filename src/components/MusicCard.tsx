--- conflicted
+++ resolved
@@ -61,17 +61,11 @@
 
         {/* Play/Pause Overlay */}
         <div className="absolute inset-0 bg-black/40 opacity-0 group-hover:opacity-100 transition-opacity duration-300 flex items-center justify-center">
-<<<<<<< HEAD
           <div
             className={`rounded-full p-4 transform scale-75 group-hover:scale-100 transition-transform duration-300 ${
               hasPreview ? "bg-spotify-green" : "bg-gray-600"
             }`}
           >
-=======
-          <div className={`rounded-full p-4 transform scale-75 group-hover:scale-100 transition-transform duration-300 ${
-            hasPreview ? "bg-spotify-green" : "bg-gray-600"
-          }`}>
->>>>>>> 7774e8f5
             {!hasPreview ? (
               <AlertCircle className="w-8 h-8 text-white" />
             ) : isCurrentSong && isPlaying ? (
@@ -99,11 +93,7 @@
         {!hasPreview && (
           <div className="absolute top-3 left-3">
             <div className="bg-gray-600 text-white text-xs px-2 py-1 rounded-full">
-<<<<<<< HEAD
-              No Preview
-=======
               Demo Only
->>>>>>> 7774e8f5
             </div>
           </div>
         )}
@@ -125,13 +115,7 @@
           </span>
         </div>
         {!hasPreview && (
-<<<<<<< HEAD
           <p className="text-xs text-gray-500 italic">Preview not available</p>
-=======
-          <p className="text-xs text-gray-500 italic">
-            Preview not available
-          </p>
->>>>>>> 7774e8f5
         )}
       </div>
 
